--- conflicted
+++ resolved
@@ -16,16 +16,12 @@
     -->
     <link rel="manifest" href="/manifest.json" />
     <title>Viser</title>
-<<<<<<< HEAD
-    <script type="module" crossorigin src="/assets/index-d56463ae.js"></script>
-=======
-    <script type="module" crossorigin src="/assets/index-27c5f284.js"></script>
->>>>>>> d0e3ccd1
+    <script type="module" crossorigin src="/assets/index-70be56b4.js"></script>
     <link rel="stylesheet" href="/assets/index-a02dfc21.css">
   </head>
   <body>
     <noscript>You need to enable JavaScript to run this app.</noscript>
     <div id="root"></div>
-
+    
   </body>
 </html>